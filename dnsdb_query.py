#!/usr/bin/env python

# Copyright (c) 2013 by Farsight Security, Inc.
#
# Licensed under the Apache License, Version 2.0 (the "License");
# you may not use this file except in compliance with the License.
# You may obtain a copy of the License at
#
#    http://www.apache.org/licenses/LICENSE-2.0
#
# Unless required by applicable law or agreed to in writing, software
# distributed under the License is distributed on an "AS IS" BASIS,
# WITHOUT WARRANTIES OR CONDITIONS OF ANY KIND, either express or implied.
# See the License for the specific language governing permissions and
# limitations under the License.

import calendar
import errno
import locale
import optparse
import os
import re
import sys
import time
import urllib
import urllib2
from cStringIO import StringIO

try:
    import json
except ImportError:
    import simplejson as json

DEFAULT_CONFIG_FILE = '/etc/dnsdb-query.conf'
DEFAULT_DNSDB_SERVER = 'https://api.dnsdb.info'

cfg = None
options = None

locale.setlocale(locale.LC_ALL, '')

class QueryError(Exception):
    pass

class DnsdbClient(object):
    def __init__(self, server, apikey, limit=None):
        self.server = server
        self.apikey = apikey
        self.limit = limit

    def query_rrset(self, oname, rrtype=None, bailiwick=None, before=None, after=None):
        if bailiwick:
            if not rrtype:
                rrtype = 'ANY'
            path = 'rrset/name/%s/%s/%s' % (quote(oname), rrtype, quote(bailiwick))
        elif rrtype:
            path = 'rrset/name/%s/%s' % (quote(oname), rrtype)
        else:
<<<<<<< HEAD
            path = 'rrset/name/%s' % oname
        return self._query(path, before, after)
=======
            path = 'rrset/name/%s' % quote(oname)
        return self._query(path)
>>>>>>> c937230c

    def query_rdata_name(self, rdata_name, rrtype=None, before=None, after=None):
        if rrtype:
            path = 'rdata/name/%s/%s' % (quote(rdata_name), rrtype)
        else:
<<<<<<< HEAD
            path = 'rdata/name/%s' % rdata_name
        return self._query(path, before, after)
=======
            path = 'rdata/name/%s' % quote(rdata_name)
        return self._query(path)
>>>>>>> c937230c

    def query_rdata_ip(self, rdata_ip, before=None, after=None):
        path = 'rdata/ip/%s' % rdata_ip.replace('/', ',')
        return self._query(path, before, after)

    def _query(self, path, before=None, after=None):
        res = []
        url = '%s/lookup/%s' % (self.server, path)

        params = {}
        if self.limit:
            params['limit'] = self.limit
        if before and after:
            params['time_first_after'] = after
            params['time_last_before'] = before
        else:
            if before:
                params['time_first_before'] = before
            if after:
                params['time_last_after'] = after
        if params:
            url += '?{0}'.format(urllib.urlencode(params))

        req = urllib2.Request(url)
        req.add_header('Accept', 'application/json')
        req.add_header('X-Api-Key', self.apikey)
        try:
            http = urllib2.urlopen(req)
            while True:
                line = http.readline()
                if not line:
                    break
                yield json.loads(line)
        except (urllib2.HTTPError, urllib2.URLError), e:
            raise QueryError, str(e), sys.exc_traceback

def quote(path):
    return urllib.quote(path, safe='')

def sec_to_text(ts):
    return time.strftime('%Y-%m-%d %H:%M:%S -0000', time.gmtime(ts))

def rrset_to_text(m):
    s = StringIO()

    if 'bailiwick' in m:
        s.write(';;  bailiwick: %s\n' % m['bailiwick'])

    if 'count' in m:
        s.write(';;      count: %s\n' % locale.format('%d', m['count'], True))

    if 'time_first' in m:
        s.write(';; first seen: %s\n' % sec_to_text(m['time_first']))
    if 'time_last' in m:
        s.write(';;  last seen: %s\n' % sec_to_text(m['time_last']))

    if 'zone_time_first' in m:
        s.write(';; first seen in zone file: %s\n' % sec_to_text(m['zone_time_first']))
    if 'zone_time_last' in m:
        s.write(';;  last seen in zone file: %s\n' % sec_to_text(m['zone_time_last']))

    if 'rdata' in m:
        for rdata in m['rdata']:
            s.write('%s IN %s %s\n' % (m['rrname'], m['rrtype'], rdata))

    s.seek(0)
    return s.read()

def rdata_to_text(m):
    return '%s IN %s %s' % (m['rrname'], m['rrtype'], m['rdata'])

def parse_config(cfg_fname):
    config = {}
    cfg_files = filter(os.path.isfile,
            (cfg_fname, os.path.expanduser('~/.dnsdb-query.conf')))

    if not cfg_files:
        raise IOError(errno.ENOENT, 'dnsdb_query: No config files found')

    for fname in cfg_files:
        for line in open(fname):
            key, eq, val = line.strip().partition('=')
            val = val.strip('"')
            config[key] = val

    return config

def time_parse(s):
    try:
        epoch = int(s)
        return epoch
    except ValueError:
        pass

    try:
        epoch = int(calendar.timegm(time.strptime(s, '%Y-%m-%d')))
        return epoch
    except ValueError:
        pass

    try:
        epoch = int(calendar.timegm(time.strptime(s, '%Y-%m-%d %H:%M:%S')))
        return epoch
    except ValueError:
        pass

    m = re.match(r'^(?=\d)(?:(\d+)w)?(?:(\d+)d)?(?:(\d+)h)?(?:(\d+)m)?(?:(\d+)s?)?$', s, re.I)
    if m:
        return -1*(int(m.group(1) or 0)*604800 +  \
                int(m.group(2) or 0)*86400+  \
                int(m.group(3) or 0)*3600+  \
                int(m.group(4) or 0)*60+  \
                int(m.group(5) or 0))

    raise ValueError('Invalid time: "%s"' % s)

def main():
    global cfg
    global options

    parser = optparse.OptionParser(epilog='Time formats are: "%Y-%m-%d", "%Y-%m-%d %H:%M:%S", "%d" (UNIX timestamp), "-%d" (Relative time in seconds), BIND format (e.g. 1w1h, (w)eek, (d)ay, (h)our, (m)inute, (s)econd)')
    parser.add_option('-c', '--config', dest='config', type='string',
        help='config file', default=DEFAULT_CONFIG_FILE)
    parser.add_option('-r', '--rrset', dest='rrset', type='string',
        help='rrset <ONAME>[/<RRTYPE>[/BAILIWICK]]')
    parser.add_option('-n', '--rdataname', dest='rdata_name', type='string',
        help='rdata name <NAME>[/<RRTYPE>]')
    parser.add_option('-i', '--rdataip', dest='rdata_ip', type='string',
        help='rdata ip <IPADDRESS|IPRANGE|IPNETWORK>')
    parser.add_option('-t', '--rrtype', dest='rrtype', type='string',
        help='rrset or rdata rrtype')
    parser.add_option('-b', '--bailiwick', dest='bailiwick', type='string',
        help='rrset bailiwick')
    parser.add_option('-s', '--sort', dest='sort', type='string', help='sort key')
    parser.add_option('-R', '--reverse', dest='reverse', action='store_true', default=False,
        help='reverse sort')
    parser.add_option('-j', '--json', dest='json', action='store_true', default=False,
        help='output in JSON format')
    parser.add_option('-l', '--limit', dest='limit', type='int', default=0,
        help='limit number of results')

    parser.add_option('', '--before', dest='before', type='string', help='only output results seen before this time')
    parser.add_option('', '--after', dest='after', type='string', help='only output results seen after this time')

    options, args = parser.parse_args()
    if args:
        parser.print_help()
        sys.exit(1)

    try:
        if options.before:
            options.before = time_parse(options.before)
    except ValueError, e:
        print 'Could not parse before: {}'.format(options.before)

    try:
        if options.after:
            options.after = time_parse(options.after)
    except ValueError, e:
        print 'Could not parse after: {}'.format(options.after)

    try:
        cfg = parse_config(options.config)
    except IOError, e:
        sys.stderr.write(e.message)
        sys.exit(1)


    if not 'DNSDB_SERVER' in cfg:
        cfg['DNSDB_SERVER'] = DEFAULT_DNSDB_SERVER
    if not 'APIKEY' in cfg:
        sys.stderr.write('dnsdb_query: APIKEY not defined in config file\n')
        sys.exit(1)

    client = DnsdbClient(cfg['DNSDB_SERVER'], cfg['APIKEY'], options.limit)
    if options.rrset:
<<<<<<< HEAD
        results = client.query_rrset(*options.rrset.split('/'), before=options.before, after=options.after)
        fmt_func = rrset_to_text
    elif options.rdata_name:
        results = client.query_rdata_name(*options.rdata_name.split('/'), before=options.before, after=options.after)
=======
        if options.rrtype or options.bailiwick:
            qargs = (options.rrset, options.rrtype, options.bailiwick)
        else:
            qargs = (options.rrset.split('/', 2))

        res_list = client.query_rrset(*qargs)
        fmt_func = rrset_to_text
    elif options.rdata_name:
        if options.rrtype:
            qargs = (options.rdata_name, options.rrtype, options.bailiwick)
        else:
            qargs = (options.rdata_name.split('/', 1))

        res_list = client.query_rdata_name(*qargs)
>>>>>>> c937230c
        fmt_func = rdata_to_text
    elif options.rdata_ip:
        results = client.query_rdata_ip(options.rdata_ip, before=options.before, after=options.after)
        fmt_func = rdata_to_text
    else:
        parser.print_help()
        sys.exit(1)

    if options.json:
        fmt_func = json.dumps

    try:
        if options.sort:
            results = list(results)
            if len(results) > 0:
                if not options.sort in results[0]:
                    sort_keys = results[0].keys()
                    sort_keys.sort()
                    sys.stderr.write('dnsdb_query: invalid sort key "%s". valid sort keys are %s\n' % (options.sort, ', '.join(sort_keys)))
                    sys.exit(1)
                results.sort(key=lambda r: r[options.sort], reverse=options.reverse)
        for res in results:
            sys.stdout.write('%s\n' % fmt_func(res))
    except QueryError, e:
        print >>sys.stderr, e.message
        sys.exit(1)

if __name__ == '__main__':
    main()<|MERGE_RESOLUTION|>--- conflicted
+++ resolved
@@ -56,25 +56,15 @@
         elif rrtype:
             path = 'rrset/name/%s/%s' % (quote(oname), rrtype)
         else:
-<<<<<<< HEAD
-            path = 'rrset/name/%s' % oname
+            path = 'rrset/name/%s' % quote(oname)
         return self._query(path, before, after)
-=======
-            path = 'rrset/name/%s' % quote(oname)
-        return self._query(path)
->>>>>>> c937230c
 
     def query_rdata_name(self, rdata_name, rrtype=None, before=None, after=None):
         if rrtype:
             path = 'rdata/name/%s/%s' % (quote(rdata_name), rrtype)
         else:
-<<<<<<< HEAD
-            path = 'rdata/name/%s' % rdata_name
+            path = 'rdata/name/%s' % quote(rdata_name)
         return self._query(path, before, after)
-=======
-            path = 'rdata/name/%s' % quote(rdata_name)
-        return self._query(path)
->>>>>>> c937230c
 
     def query_rdata_ip(self, rdata_ip, before=None, after=None):
         path = 'rdata/ip/%s' % rdata_ip.replace('/', ',')
@@ -251,18 +241,12 @@
 
     client = DnsdbClient(cfg['DNSDB_SERVER'], cfg['APIKEY'], options.limit)
     if options.rrset:
-<<<<<<< HEAD
-        results = client.query_rrset(*options.rrset.split('/'), before=options.before, after=options.after)
-        fmt_func = rrset_to_text
-    elif options.rdata_name:
-        results = client.query_rdata_name(*options.rdata_name.split('/'), before=options.before, after=options.after)
-=======
         if options.rrtype or options.bailiwick:
             qargs = (options.rrset, options.rrtype, options.bailiwick)
         else:
             qargs = (options.rrset.split('/', 2))
 
-        res_list = client.query_rrset(*qargs)
+        results = client.query_rrset(*qargs, before=options.before, after=options.after)
         fmt_func = rrset_to_text
     elif options.rdata_name:
         if options.rrtype:
@@ -270,8 +254,7 @@
         else:
             qargs = (options.rdata_name.split('/', 1))
 
-        res_list = client.query_rdata_name(*qargs)
->>>>>>> c937230c
+        results = client.query_rdata_name(*qargs, before=options.before, after=options.after)
         fmt_func = rdata_to_text
     elif options.rdata_ip:
         results = client.query_rdata_ip(options.rdata_ip, before=options.before, after=options.after)
