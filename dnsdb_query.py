#!/usr/bin/env python

# Copyright (c) 2013 by Farsight Security, Inc.
#
# Licensed under the Apache License, Version 2.0 (the "License");
# you may not use this file except in compliance with the License.
# You may obtain a copy of the License at
#
#    http://www.apache.org/licenses/LICENSE-2.0
#
# Unless required by applicable law or agreed to in writing, software
# distributed under the License is distributed on an "AS IS" BASIS,
# WITHOUT WARRANTIES OR CONDITIONS OF ANY KIND, either express or implied.
# See the License for the specific language governing permissions and
# limitations under the License.

import calendar
import locale
import optparse
import os
import re
import sys
import time
import urllib
import urllib2
from cStringIO import StringIO

try:
    import json
except ImportError:
    import simplejson as json

DEFAULT_CONFIG_FILE = '/etc/dnsdb-query.conf'
DEFAULT_DNSDB_SERVER = 'https://api.dnsdb.info'

cfg = None
options = None

locale.setlocale(locale.LC_ALL, '')

dns_types = '''
    A A6 AAAA AFSDB ANY APL ATMA AXFR CAA CDS CERT CNAME DHCID DLV DNAME
    DNSKEY DS EID GPOS HINFO HIP IPSECKEY ISDN IXFR KEY KX LOC MAILA MAILB
    MB MD MF MG MINFO MR MX NAPTR NIMLOC NINFO NS NSAP NSAP_PTR NSEC NSEC3
    NSEC3PARAM NULL NXT OPT PTR PX RKEY RP RRSIG RT SIG SINK SOA SPF SRV
    SSHFP TA TALINK TKEY TSIG TXT URI WKS X25'''.split()
rrtype_re = re.compile(r'/(%s)(?:$|/)' % "|".join(dns_types), re.I)

class DnsdbClient(object):
    def __init__(self, server, apikey, limit=None, json=False):
        self.server = server
        self.apikey = apikey
        self.limit = limit
        self.json = json

    def query_rrset(self, oname, rrtype=None, bailiwick=None):
        if bailiwick:
            if not rrtype:
                rrtype = 'ANY'
            path = 'rrset/name/%s/%s/%s' % (quote(oname), rrtype, quote(bailiwick))
        elif rrtype:
            path = 'rrset/name/%s/%s' % (quote(oname), rrtype)
        else:
            path = 'rrset/name/%s' % quote(oname)
<<<<<<< HEAD
        print path
=======
>>>>>>> e1e24ec9
        return self._query(path)

    def query_rdata_name(self, rdata_name, rrtype=None):
        if rrtype:
            path = 'rdata/name/%s/%s' % (quote(rdata_name), rrtype)
        else:
            path = 'rdata/name/%s' % quote(rdata_name)
        return self._query(path)

    def query_rdata_ip(self, rdata_ip):
        path = 'rdata/ip/%s' % rdata_ip.replace('/', ',')
        return self._query(path)

    def _query(self, path):
        res = []
        url = '%s/lookup/%s' % (self.server, path)
        if self.limit:
            url += '?limit=%d' % self.limit
        req = urllib2.Request(url)
        req.add_header('Accept', 'application/json')
        req.add_header('X-Api-Key', self.apikey)
        try:
            http = urllib2.urlopen(req)
            while True:
                line = http.readline()
                if not line:
                    break
                if self.json:
                    res.append(line)
                else:
                    res.append(json.loads(line))
        except urllib2.HTTPError, e:
            sys.stderr.write(str(e) + '\n')
        return res

def split_rrset(rrset):
    parts = rrtype_re.split(rrset, maxsplit=1)
    if len(parts) == 1:
        return (parts[0],None,None)
    else:
        parts[1] = parts[1].upper()
        return parts

def split_rdata(rrset):
    parts = rrtype_re.split(rrset, maxsplit=1)
    if parts[2]:
        raise ValueError, "Invalid rrset: '%s'" % rrset

    if len(parts) == 1:
        return parts[0],None
    else:
        parts[1] = parts[1].upper()
        return parts[:2]

def quote(path):
    return urllib.quote(path, safe='')

def sec_to_text(ts):
    return time.strftime('%Y-%m-%d %H:%M:%S -0000', time.gmtime(ts))

def rrset_to_text(m):
    s = StringIO()

    if 'bailiwick' in m:
        s.write(';;  bailiwick: %s\n' % m['bailiwick'])

    if 'count' in m:
        s.write(';;      count: %s\n' % locale.format('%d', m['count'], True))

    if 'time_first' in m:
        s.write(';; first seen: %s\n' % sec_to_text(m['time_first']))
    if 'time_last' in m:
        s.write(';;  last seen: %s\n' % sec_to_text(m['time_last']))

    if 'zone_time_first' in m:
        s.write(';; first seen in zone file: %s\n' % sec_to_text(m['zone_time_first']))
    if 'zone_time_last' in m:
        s.write(';;  last seen in zone file: %s\n' % sec_to_text(m['zone_time_last']))

    if 'rdata' in m:
        for rdata in m['rdata']:
            s.write('%s IN %s %s\n' % (m['rrname'], m['rrtype'], rdata))

    s.seek(0)
    return s.read()

def rdata_to_text(m):
    return '%s IN %s %s' % (m['rrname'], m['rrtype'], m['rdata'])

def parse_config(cfg_fname):
    config = {}
    cfg_files = filter(os.path.isfile,
            (cfg_fname, os.path.expanduser('~/.dnsdb-query.conf')))

    if not cfg_files:
        raise IOError, 2, 'dnsdb_query: No config files found'

    for fname in cfg_files:
        for line in open(fname):
            key, eq, val = line.strip().partition('=')
            val = val.strip('"')
            config[key] = val

    return config

def time_parse(s):
    try:
        epoch = int(s)
        return epoch
    except ValueError:
        pass

    try:
        epoch = int(calendar.timegm(time.strptime(s, '%Y-%m-%d')))
        return epoch
    except ValueError:
        pass

    try:
        epoch = int(calendar.timegm(time.strptime(s, '%Y-%m-%d %H:%M:%S')))
        return epoch
    except ValueError:
        pass

def filter_before(res_list, before_time):
    before_time = time_parse(before_time)
    new_res_list = []

    for res in res_list:
        if 'time_first' in res:
            if res['time_first'] < before_time:
                new_res_list.append(res)
        elif 'zone_time_first' in res:
            if res['zone_time_first'] < before_time:
                new_res_list.append(res)
        else:
            new_res_list.append(res)

    return new_res_list

def filter_after(res_list, after_time):
    after_time = time_parse(after_time)
    new_res_list = []

    for res in res_list:
        if 'time_last' in res:
            if res['time_last'] > after_time:
                new_res_list.append(res)
        elif 'zone_time_last' in res:
            if res['zone_time_last'] > after_time:
                new_res_list.append(res)
        else:
            new_res_list.append(res)

    return new_res_list

def main():
    global cfg
    global options

    parser = optparse.OptionParser()
    parser.add_option('-c', '--config', dest='config', type='string',
        help='config file', default=DEFAULT_CONFIG_FILE)
    parser.add_option('-r', '--rrset', dest='rrset', type='string',
        help='rrset <ONAME>[/<RRTYPE>[/BAILIWICK]]')
    parser.add_option('-n', '--rdataname', dest='rdata_name', type='string',
        help='rdata name <NAME>[/<RRTYPE>]')
    parser.add_option('-i', '--rdataip', dest='rdata_ip', type='string',
        help='rdata ip <IPADDRESS|IPRANGE|IPNETWORK>')
    parser.add_option('-s', '--sort', dest='sort', type='string', help='sort key')
    parser.add_option('-R', '--reverse', dest='reverse', action='store_true', default=False,
        help='reverse sort')
    parser.add_option('-j', '--json', dest='json', action='store_true', default=False,
        help='output in JSON format')
    parser.add_option('-l', '--limit', dest='limit', type='int', default=0,
        help='limit number of results')

    parser.add_option('', '--before', dest='before', type='string', help='only output results seen before this time')
    parser.add_option('', '--after', dest='after', type='string', help='only output results seen after this time')

    options, args = parser.parse_args()
    if args:
        parser.print_help()
        sys.exit(1)

    try:
        cfg = parse_config(options.config)
    except IOError, e:
        sys.stderr.write(e.message)
        sys.exit(1)


    if not 'DNSDB_SERVER' in cfg:
        cfg['DNSDB_SERVER'] = DEFAULT_DNSDB_SERVER
    if not 'APIKEY' in cfg:
        sys.stderr.write('dnsdb_query: APIKEY not defined in config file\n')
        sys.exit(1)

    client = DnsdbClient(cfg['DNSDB_SERVER'], cfg['APIKEY'], options.limit, options.json)
    if options.rrset:
        res_list = client.query_rrset(*split_rrset(options.rrset))
        fmt_func = rrset_to_text
    elif options.rdata_name:
        res_list = client.query_rdata_name(*split_rdata(options.rdata_name))
        fmt_func = rdata_to_text
    elif options.rdata_ip:
        res_list = client.query_rdata_ip(options.rdata_ip)
        fmt_func = rdata_to_text
    else:
        parser.print_help()
        sys.exit(1)

    if options.json:
        fmt_func = lambda x: x

    if len(res_list) > 0:
        if options.sort:
            if not options.sort in res_list[0]:
                sort_keys = res_list[0].keys()
                sort_keys.sort()
                sys.stderr.write('dnsdb_query: invalid sort key "%s". valid sort keys are %s\n' % (options.sort, ', '.join(sort_keys)))
                sys.exit(1)
            res_list.sort(key=lambda r: r[options.sort], reverse=options.reverse)
        if options.before:
            res_list = filter_before(res_list, options.before)
        if options.after:
            res_list = filter_after(res_list, options.after)

    for res in res_list:
        sys.stdout.write(fmt_func(res))
        if not options.json:
            sys.stdout.write('\n')

if __name__ == '__main__':
    main()<|MERGE_RESOLUTION|>--- conflicted
+++ resolved
@@ -62,10 +62,6 @@
             path = 'rrset/name/%s/%s' % (quote(oname), rrtype)
         else:
             path = 'rrset/name/%s' % quote(oname)
-<<<<<<< HEAD
-        print path
-=======
->>>>>>> e1e24ec9
         return self._query(path)
 
     def query_rdata_name(self, rdata_name, rrtype=None):
